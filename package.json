--- conflicted
+++ resolved
@@ -30,7 +30,7 @@
   },
   "devDependencies": {
     "async": "2.6.0",
-    "chromedriver": "^2.45.0",
+    "chromedriver": "^75.0",
     "copy-webpack-plugin": "4.5.1",
     "eslint": "^4.16",
     "event-stream": "3.3.4",
@@ -41,12 +41,8 @@
     "graceful-fs": "4.1.11",
     "json": "9.0.4",
     "rimraf": "2.6.2",
-<<<<<<< HEAD
-    "scratch-l10n": "3.1.20181213173343",
+    "scratch-l10n": "^3.3.20190513203303",
     "selenium-webdriver": "^4.0.0-alpha.1",
-=======
-    "scratch-l10n": "^3.3.20190513203303",
->>>>>>> b818c342
     "transifex": "1.5.0",
     "travis-after-all": "1.4.4",
     "uglifyjs-webpack-plugin": "^1.2.5",
