--- conflicted
+++ resolved
@@ -10,7 +10,7 @@
 Blockly.Msg.AUTH = "בבקשה נא לאשר את היישום הזה כדי לאפשר לעבודה שלך להישמר וכדי לאפשר את השיתוף על ידיך.";
 Blockly.Msg.CHANGE_VALUE_TITLE = "שנה ערך:";
 Blockly.Msg.CHAT = "שוחח עם משתף פעולה שלך על-ידי הקלדה בתיבה זו!";
-Blockly.Msg.CLEAN_UP = "Clean up Blocks";  // untranslated
+Blockly.Msg.CLEAN_UP = "סידור בלוקים";
 Blockly.Msg.COLLAPSE_ALL = "צמצם קטעי קוד";
 Blockly.Msg.COLLAPSE_BLOCK = "צמצם קטע קוד";
 Blockly.Msg.COLOUR_BLEND_COLOUR1 = "צבע 1";
@@ -53,7 +53,7 @@
 Blockly.Msg.CONTROLS_IF_TOOLTIP_2 = "אם הערך הוא אמת, לבצע את הבלוק הראשון של הפעולות. אחרת, לבצע את הבלוק השני של הפעולות.";
 Blockly.Msg.CONTROLS_IF_TOOLTIP_3 = "אם הערך הראשון הוא אמת, לבצע את הבלוק הראשון של הפעולות. אחרת, אם הערך השני הוא אמת, לבצע את הבלוק השני של הפעולות.";
 Blockly.Msg.CONTROLS_IF_TOOLTIP_4 = "אם הערך הראשון הוא אמת, לבצע את הבלוק הראשון של הפעולות. אחרת, אם הערך השני הוא אמת, לבצע את הבלוק השני של הפעולות. אם אף אחד מהם אינו נכון, לבצע את הבלוק האחרון של הפעולות.";
-Blockly.Msg.CONTROLS_REPEAT_HELPURL = "https://en.wikipedia.org/wiki/For_loop";  // untranslated
+Blockly.Msg.CONTROLS_REPEAT_HELPURL = "http://he.wikipedia.org/wiki/בקרת_זרימה";
 Blockly.Msg.CONTROLS_REPEAT_INPUT_DO = "תעשה";
 Blockly.Msg.CONTROLS_REPEAT_TITLE = "חזור על הפעולה %1 פעמים";
 Blockly.Msg.CONTROLS_REPEAT_TOOLTIP = "לעשות כמה פעולות מספר פעמים.";
@@ -289,10 +289,7 @@
 Blockly.Msg.PROCEDURES_MUTATORARG_TOOLTIP = "הוסף קלט לפונקציה";
 Blockly.Msg.PROCEDURES_MUTATORCONTAINER_TITLE = "מקורות קלט";
 Blockly.Msg.PROCEDURES_MUTATORCONTAINER_TOOLTIP = "הוסף, הסר או סדר מחדש קלטים לפונקציה זו";
-<<<<<<< HEAD
-=======
-Blockly.Msg.REDO = "Redo";  // untranslated
->>>>>>> 9471ea63
+Blockly.Msg.REDO = "ביצוע חוזר";
 Blockly.Msg.REMOVE_COMMENT = "הסר תגובה";
 Blockly.Msg.RENAME_VARIABLE = "שנה את שם המשתנה...";
 Blockly.Msg.RENAME_VARIABLE_TITLE = "שנה את שם כל '%1' המשתנים ל:";
@@ -351,14 +348,14 @@
 Blockly.Msg.TEXT_PROMPT_TYPE_NUMBER = "בקשה למספר עם הודעה";
 Blockly.Msg.TEXT_PROMPT_TYPE_TEXT = "בקשה להזנת טקסט עם הודעה";
 Blockly.Msg.TEXT_TEXT_HELPURL = "https://en.wikipedia.org/wiki/String_(computer_science)";  // untranslated
-Blockly.Msg.TEXT_TEXT_TOOLTIP = "A letter, word, or line of text.";  // untranslated
+Blockly.Msg.TEXT_TEXT_TOOLTIP = "אות, מילה, או שורת טקסט.";
 Blockly.Msg.TEXT_TRIM_HELPURL = "https://github.com/google/blockly/wiki/Text#trimming-removing-spaces";  // untranslated
 Blockly.Msg.TEXT_TRIM_OPERATOR_BOTH = "למחוק רווחים משני הקצוות";
 Blockly.Msg.TEXT_TRIM_OPERATOR_LEFT = "למחוק רווחים מימין";
 Blockly.Msg.TEXT_TRIM_OPERATOR_RIGHT = "למחוק רווחים משמאל";
 Blockly.Msg.TEXT_TRIM_TOOLTIP = "להחזיר עותק של הטקסט לאחר מחיקת רווחים מאחד או משני הקצוות.";
 Blockly.Msg.TODAY = "היום";
-Blockly.Msg.UNDO = "Undo";  // untranslated
+Blockly.Msg.UNDO = "ביטול";
 Blockly.Msg.VARIABLES_DEFAULT_NAME = "פריט";
 Blockly.Msg.VARIABLES_GET_CREATE_SET = "ליצור 'הגדר %1'";
 Blockly.Msg.VARIABLES_GET_HELPURL = "https://github.com/google/blockly/wiki/Variables#get";  // untranslated
