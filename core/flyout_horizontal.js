/**
 * @license
 * Visual Blocks Editor
 *
 * Copyright 2011 Google Inc.
 * https://developers.google.com/blockly/
 *
 * Licensed under the Apache License, Version 2.0 (the "License");
 * you may not use this file except in compliance with the License.
 * You may obtain a copy of the License at
 *
 *   http://www.apache.org/licenses/LICENSE-2.0
 *
 * Unless required by applicable law or agreed to in writing, software
 * distributed under the License is distributed on an "AS IS" BASIS,
 * WITHOUT WARRANTIES OR CONDITIONS OF ANY KIND, either express or implied.
 * See the License for the specific language governing permissions and
 * limitations under the License.
 */

/**
 * @fileoverview Flyout tray containing blocks which may be created.
 * @author fraser@google.com (Neil Fraser)
 */
'use strict';

goog.provide('Blockly.HorizontalFlyout');

goog.require('Blockly.Block');
goog.require('Blockly.Comment');
goog.require('Blockly.Events');
goog.require('Blockly.FlyoutButton');
goog.require('Blockly.Flyout');
goog.require('Blockly.WorkspaceSvg');
goog.require('goog.dom');
goog.require('goog.events');
goog.require('goog.math.Rect');
goog.require('goog.userAgent');


/**
 * Class for a flyout.
 * @param {!Object} workspaceOptions Dictionary of options for the workspace.
 * @extends {Blockly.Flyout}
 * @constructor
 */
Blockly.HorizontalFlyout = function(workspaceOptions) {
  workspaceOptions.getMetrics = this.getMetrics_.bind(this);
  workspaceOptions.setMetrics = this.setMetrics_.bind(this);

  Blockly.HorizontalFlyout.superClass_.constructor.call(this, workspaceOptions);
  /**
   * Flyout should be laid out horizontally vs vertically.
   * @type {boolean}
   * @private
   */
  this.horizontalLayout_ = true;
};
goog.inherits(Blockly.HorizontalFlyout, Blockly.Flyout);

/**
 * Return an object with all the metrics required to size scrollbars for the
 * flyout.  The following properties are computed:
 * .viewHeight: Height of the visible rectangle,
 * .viewWidth: Width of the visible rectangle,
 * .contentHeight: Height of the contents,
 * .contentWidth: Width of the contents,
 * .viewTop: Offset of top edge of visible rectangle from parent,
 * .contentTop: Offset of the top-most content from the y=0 coordinate,
 * .absoluteTop: Top-edge of view.
 * .viewLeft: Offset of the left edge of visible rectangle from parent,
 * .contentLeft: Offset of the left-most content from the x=0 coordinate,
 * .absoluteLeft: Left-edge of view.
 * @return {Object} Contains size and position metrics of the flyout.
 * @private
 */
Blockly.HorizontalFlyout.prototype.getMetrics_ = function() {
  if (!this.isVisible()) {
    // Flyout is hidden.
    return null;
  }

  try {
    var optionBox = this.workspace_.getCanvas().getBBox();
  } catch (e) {
    // Firefox has trouble with hidden elements (Bug 528969).
    var optionBox = {height: 0, y: 0, width: 0, x: 0};
  }

  var absoluteTop = this.SCROLLBAR_PADDING;
  var absoluteLeft = this.SCROLLBAR_PADDING;
  if (this.toolboxPosition_ == Blockly.TOOLBOX_AT_BOTTOM) {
    absoluteTop = 0;
  }
  var viewHeight = this.height_;
  if (this.toolboxPosition_ == Blockly.TOOLBOX_AT_TOP) {
    viewHeight += this.MARGIN;
  }
  var viewWidth = this.width_ - 2 * this.SCROLLBAR_PADDING;

  var metrics = {
    viewHeight: viewHeight,
    viewWidth: viewWidth,
    contentHeight: optionBox.height * this.workspace_.scale + 2 * this.MARGIN,
    contentWidth: optionBox.width * this.workspace_.scale + 2 * this.MARGIN,
    viewTop: -this.workspace_.scrollY,
    viewLeft: -this.workspace_.scrollX,
    contentTop: optionBox.y,
    contentLeft: optionBox.x,
    absoluteTop: absoluteTop,
    absoluteLeft: absoluteLeft
  };
  return metrics;
};

/**
 * Sets the translation of the flyout to match the scrollbars.
 * @param {!Object} xyRatio Contains a y property which is a float
 *     between 0 and 1 specifying the degree of scrolling and a
 *     similar x property.
 * @private
 */
Blockly.HorizontalFlyout.prototype.setMetrics_ = function(xyRatio) {
  var metrics = this.getMetrics_();
  // This is a fix to an apparent race condition.
  if (!metrics) {
    return;
  }

  if (goog.isNumber(xyRatio.x)) {
    this.workspace_.scrollX = -metrics.contentWidth * xyRatio.x;
  }

  this.workspace_.translate(this.workspace_.scrollX + metrics.absoluteLeft,
      this.workspace_.scrollY + metrics.absoluteTop);
};

/**
 * Move the flyout to the edge of the workspace.
 */
Blockly.HorizontalFlyout.prototype.position = function() {
  if (!this.isVisible()) {
    return;
  }
  var targetWorkspaceMetrics = this.targetWorkspace_.getMetrics();
  if (!targetWorkspaceMetrics) {
    // Hidden components will return null.
    return;
  }
  var edgeWidth = this.horizontalLayout_ ?
      targetWorkspaceMetrics.viewWidth - 2 * this.CORNER_RADIUS :
      this.width_ - this.CORNER_RADIUS;

  var edgeHeight = this.horizontalLayout_ ?
    this.height_ - this.CORNER_RADIUS :
    targetWorkspaceMetrics.viewHeight - 2 * this.CORNER_RADIUS;

  this.setBackgroundPath_(edgeWidth, edgeHeight);

  var x = targetWorkspaceMetrics.absoluteLeft;
  if (this.toolboxPosition_ == Blockly.TOOLBOX_AT_RIGHT) {
    x += targetWorkspaceMetrics.viewWidth;
    x -= this.width_;
  }

  var y = targetWorkspaceMetrics.absoluteTop;
  if (this.toolboxPosition_ == Blockly.TOOLBOX_AT_BOTTOM) {
    y += targetWorkspaceMetrics.viewHeight;
    y -= this.height_;
  }

  // Record the height for Blockly.Flyout.getMetrics_, or width if the layout is
  // horizontal.
  if (this.horizontalLayout_) {
    this.width_ = targetWorkspaceMetrics.viewWidth;
  } else {
    this.height_ = targetWorkspaceMetrics.viewHeight;
  }

  this.svgGroup_.setAttribute("width", this.width_);
  this.svgGroup_.setAttribute("height", this.height_);
  var transform = 'translate(' + x + 'px,' + y + 'px)';
  Blockly.utils.setCssTransform(this.svgGroup_, transform);

  // Update the scrollbar (if one exists).
  if (this.scrollbar_) {
    // Set the scrollbars origin to be the top left of the flyout.
    this.scrollbar_.setOrigin(x, y);
    this.scrollbar_.resize();
  }
  // The blocks need to be visible in order to be laid out and measured correctly, but we don't
  // want the flyout to show up until it's properly sized.
  // Opacity is set to zero in show().
  this.svgGroup_.style.opacity = 1;
};

/**
 * Create and set the path for the visible boundaries of the flyout.
 * @param {number} width The width of the flyout, not including the
 *     rounded corners.
 * @param {number} height The height of the flyout, not including
 *     rounded corners.
 * @private
 */
Blockly.HorizontalFlyout.prototype.setBackgroundPath_ = function(width, height) {
  var atTop = this.toolboxPosition_ == Blockly.TOOLBOX_AT_TOP;
  // Start at top left.
  var path = ['M 0,' + (atTop ? 0 : this.CORNER_RADIUS)];

  if (atTop) {
    // Top.
    path.push('h', width + 2 * this.CORNER_RADIUS);
    // Right.
    path.push('v', height);
    // Bottom.
    path.push('a', this.CORNER_RADIUS, this.CORNER_RADIUS, 0, 0, 1,
        -this.CORNER_RADIUS, this.CORNER_RADIUS);
    path.push('h', -1 * width);
    // Left.
    path.push('a', this.CORNER_RADIUS, this.CORNER_RADIUS, 0, 0, 1,
        -this.CORNER_RADIUS, -this.CORNER_RADIUS);
    path.push('z');
  } else {
    // Top.
    path.push('a', this.CORNER_RADIUS, this.CORNER_RADIUS, 0, 0, 1,
        this.CORNER_RADIUS, -this.CORNER_RADIUS);
    path.push('h', width);
     // Right.
    path.push('a', this.CORNER_RADIUS, this.CORNER_RADIUS, 0, 0, 1,
        this.CORNER_RADIUS, this.CORNER_RADIUS);
    path.push('v', height);
    // Bottom.
    path.push('h', -width - 2 * this.CORNER_RADIUS);
    // Left.
    path.push('z');
  }
  this.svgBackground_.setAttribute('d', path.join(' '));
};

/**
 * Scroll the flyout to the top.
 */
Blockly.HorizontalFlyout.prototype.scrollToStart = function() {
  this.scrollbar_.set(this.RTL ? Infinity : 0);
};

/**
 * Scroll the flyout.
 * @param {!Event} e Mouse wheel scroll event.
 * @private
 */
Blockly.HorizontalFlyout.prototype.wheel_ = function(e) {
  var delta = e.deltaX;

  if (delta) {
    if (goog.userAgent.GECKO) {
      // Firefox's deltas are a tenth that of Chrome/Safari.
      delta *= 10;
    }
    var metrics = this.getMetrics_();
    var pos = metrics.viewLeft + delta;
    var limit = metrics.contentWidth - metrics.viewWidth;
    pos = Math.min(pos, limit);
    pos = Math.max(pos, 0);
    this.scrollbar_.set(pos);
    // When the flyout moves from a wheel event, hide WidgetDiv and DropDownDiv.
    Blockly.WidgetDiv.hide(true);
    Blockly.DropDownDiv.hideWithoutAnimation();
  }

  // Don't scroll the page.
  e.preventDefault();
  // Don't propagate mousewheel event (zooming).
  e.stopPropagation();
};

/**
 * Lay out the blocks in the flyout.
 * @param {!Array.<!Object>} contents The blocks and buttons to lay out.
 * @param {!Array.<number>} gaps The visible gaps between blocks.
 * @private
 */
Blockly.HorizontalFlyout.prototype.layout_ = function(contents, gaps) {
  this.workspace_.scale = this.targetWorkspace_.scale;
  var margin = this.MARGIN;
  var cursorX = margin;
  var cursorY = margin;
  if (this.RTL) {
    contents = contents.reverse();
  }

  for (var i = 0, item; item = contents[i]; i++) {
    if (item.type == 'block') {
      var block = item.block;
      var allBlocks = block.getDescendants();
      for (var j = 0, child; child = allBlocks[j]; j++) {
        // Mark blocks as being inside a flyout.  This is used to detect and
        // prevent the closure of the flyout if the user right-clicks on such a
        // block.
        child.isInFlyout = true;
      }
      var root = block.getSvgRoot();
      var blockHW = block.getHeightWidth();

      var moveX = cursorX;
      if (this.RTL) {
        moveX += blockHW.width;
      }

      block.moveBy(moveX, cursorY);
      cursorX += blockHW.width + gaps[i];

      // Create an invisible rectangle under the block to act as a button.  Just
      // using the block as a button is poor, since blocks have holes in them.
      var rect = Blockly.utils.createSvgElement('rect', {'fill-opacity': 0}, null);
      rect.tooltip = block;
      Blockly.Tooltip.bindMouseEvents(rect);
      // Add the rectangles under the blocks, so that the blocks' tooltips work.
      this.workspace_.getCanvas().insertBefore(rect, block.getSvgRoot());
      block.flyoutRect_ = rect;
      this.backgroundButtons_[i] = rect;

      this.addBlockListeners_(root, block, rect);
    } else if (item.type == 'button') {
      var button = item.button;
      var buttonSvg = button.createDom();
      button.moveTo(cursorX, cursorY);
      button.show();
      // Clicking on a flyout button or label is a lot like clicking on the
      // flyout background.
      this.listeners_.push(Blockly.bindEventWithChecks_(buttonSvg, 'mousedown',
           this, this.onMouseDown_));


      this.buttons_.push(button);
      cursorX += (button.width + gaps[i]);
    }
  }
};

/**
 * Determine if a drag delta is toward the workspace, based on the position
 * and orientation of the flyout. This to decide if a new block should be
 * created or if the flyout should scroll.
 * @param {!goog.math.Coordinate} currentDragDeltaXY How far the pointer has
 *     moved from the position at mouse down, in pixel units.
 * @return {boolean} true if the drag is toward the workspace.
 * @package
 */
Blockly.HorizontalFlyout.prototype.isDragTowardWorkspace = function(currentDragDeltaXY) {
  var dx = currentDragDeltaXY.x;
  var dy = currentDragDeltaXY.y;
  // Direction goes from -180 to 180, with 0 toward the right and 90 on top.
  var dragDirection = Math.atan2(dy, dx) / Math.PI * 180;

  var draggingTowardWorkspace = false;
  var range = this.dragAngleRange_;
  if (this.toolboxPosition_ == Blockly.TOOLBOX_AT_TOP) {
    // Horizontal at top.
    if (dragDirection < 90 + range && dragDirection > 90 - range) {
      draggingTowardWorkspace = true;
    }
  } else {
    // Horizontal at bottom.
    if (dragDirection > -90 - range && dragDirection < -90 + range) {
      draggingTowardWorkspace = true;
    }
  }
  return draggingTowardWorkspace;
};

/**
<<<<<<< HEAD
 * Copy a block from the flyout to the workspace and position it correctly.
 * @param {!Blockly.Block} originBlock The flyout block to copy..
 * @return {!Blockly.Block} The new block in the main workspace.
 * @private
 */
Blockly.HorizontalFlyout.prototype.placeNewBlock_ = function(originBlock) {
  var targetWorkspace = this.targetWorkspace_;
  var svgRootOld = originBlock.getSvgRoot();
  if (!svgRootOld) {
    throw 'originBlock is not rendered.';
  }
  // Figure out where the original block is on the screen, relative to the upper
  // left corner of the main workspace.
  var xyOld = Blockly.utils.getInjectionDivXY_(svgRootOld);
  // Take into account that the flyout might have been scrolled horizontally
  // (separately from the main workspace).
  // Generally a no-op in vertical mode but likely to happen in horizontal
  // mode.
  var scrollX = this.workspace_.scrollX;
  var scale = this.workspace_.scale;
  xyOld.x += scrollX / scale - scrollX;
  // If the flyout is on the right side, (0, 0) in the flyout is offset to
  // the right of (0, 0) in the main workspace.  Add an offset to take that
  // into account.
  if (this.toolboxPosition_ == Blockly.TOOLBOX_AT_RIGHT) {
    scrollX = targetWorkspace.getMetrics().viewWidth - this.width_;
    scale = targetWorkspace.scale;
    // Scale the scroll (getSvgXY_ did not do this).
    xyOld.x += scrollX / scale - scrollX;
  }

  // Take into account that the flyout might have been scrolled vertically
  // (separately from the main workspace).
  // Generally a no-op in horizontal mode but likely to happen in vertical
  // mode.
  var scrollY = this.workspace_.scrollY;
  scale = this.workspace_.scale;
  xyOld.y += scrollY / scale - scrollY;
  // If the flyout is on the bottom, (0, 0) in the flyout is offset to be below
  // (0, 0) in the main workspace.  Add an offset to take that into account.
  if (this.toolboxPosition_ == Blockly.TOOLBOX_AT_BOTTOM) {
    scrollY = targetWorkspace.getMetrics().viewHeight - this.height_;
    scale = targetWorkspace.scale;
    xyOld.y += scrollY / scale - scrollY;
  }

  // Create the new block by cloning the block in the flyout (via XML).
  var xml = Blockly.Xml.blockToDom(originBlock);
  var block = Blockly.Xml.domToBlock(xml, targetWorkspace);
  var svgRootNew = block.getSvgRoot();
  if (!svgRootNew) {
    throw 'block is not rendered.';
  }
  // Figure out where the new block got placed on the screen, relative to the
  // upper left corner of the workspace.  This may not be the same as the
  // original block because the flyout's origin may not be the same as the
  // main workspace's origin.
  var xyNew = Blockly.utils.getInjectionDivXY_(svgRootNew);

  // Scale the scroll (getSvgXY_ did not do this).
  xyNew.x +=
      targetWorkspace.scrollX / targetWorkspace.scale - targetWorkspace.scrollX;
  xyNew.y +=
      targetWorkspace.scrollY / targetWorkspace.scale - targetWorkspace.scrollY;
  // If the flyout is collapsible and the workspace can't be scrolled.
  if (targetWorkspace.toolbox_ && !targetWorkspace.scrollbar) {
    xyNew.x += targetWorkspace.toolbox_.getWidth() / targetWorkspace.scale;
    xyNew.y += targetWorkspace.toolbox_.getHeight() / targetWorkspace.scale;
  }

  // Move the new block to where the old block is.
  block.moveBy(xyOld.x - xyNew.x, xyOld.y - xyNew.y);
  return block;
};

/**
=======
>>>>>>> d2f7d5a7
 * Return the deletion rectangle for this flyout in viewport coordinates.
 * @return {goog.math.Rect} Rectangle in which to delete.
 */
Blockly.HorizontalFlyout.prototype.getClientRect = function() {
  if (!this.svgGroup_) {
    return null;
  }

  var flyoutRect = this.svgGroup_.getBoundingClientRect();
  // BIG_NUM is offscreen padding so that blocks dragged beyond the shown flyout
  // area are still deleted.  Must be larger than the largest screen size,
  // but be smaller than half Number.MAX_SAFE_INTEGER (not available on IE).
  var BIG_NUM = 1000000000;
  var y = flyoutRect.top;
  var height = flyoutRect.height;

  if (this.toolboxPosition_ == Blockly.TOOLBOX_AT_TOP) {
    return new goog.math.Rect(-BIG_NUM, y - BIG_NUM, BIG_NUM * 2,
        BIG_NUM + height);
  } else if (this.toolboxPosition_ == Blockly.TOOLBOX_AT_BOTTOM) {
    return new goog.math.Rect(-BIG_NUM, y, BIG_NUM * 2,
        BIG_NUM + height);
  }
};

/**
 * Compute height of flyout.  Position button under each block.
 * For RTL: Lay out the blocks right-aligned.
 * @param {!Array<!Blockly.Block>} blocks The blocks to reflow.
 */
Blockly.HorizontalFlyout.prototype.reflowInternal_ = function(blocks) {
  this.workspace_.scale = this.targetWorkspace_.scale;
  var flyoutHeight = 0;
  for (var i = 0, block; block = blocks[i]; i++) {
    flyoutHeight = Math.max(flyoutHeight, block.getHeightWidth().height);
  }
  flyoutHeight += this.MARGIN * 1.5;
  flyoutHeight *= this.workspace_.scale;
  flyoutHeight += Blockly.Scrollbar.scrollbarThickness;
  if (this.height_ != flyoutHeight) {
    for (var i = 0, block; block = blocks[i]; i++) {
      var blockHW = block.getHeightWidth();
      if (block.flyoutRect_) {
        block.flyoutRect_.setAttribute('width', blockHW.width);
        block.flyoutRect_.setAttribute('height', blockHW.height);
        // Rectangles behind blocks with output tabs are shifted a bit.
        var blockXY = block.getRelativeToSurfaceXY();
        block.flyoutRect_.setAttribute('y', blockXY.y);
        block.flyoutRect_.setAttribute('x',
            this.RTL ? blockXY.x - blockHW.width : blockXY.x);
        // For hat blocks we want to shift them down by the hat height
        // since the y coordinate is the corner, not the top of the hat.
        var hatOffset =
            block.startHat_ ? Blockly.BlockSvg.START_HAT_HEIGHT : 0;
        if (hatOffset) {
          block.moveBy(0, hatOffset);
        }
        block.flyoutRect_.setAttribute('y', blockXY.y);
      }
    }
    // Record the height for .getMetrics_ and .position.
    this.height_ = flyoutHeight;
    // Call this since it is possible the trash and zoom buttons need
    // to move. e.g. on a bottom positioned flyout when zoom is clicked.
    this.targetWorkspace_.resize();
  }
};<|MERGE_RESOLUTION|>--- conflicted
+++ resolved
@@ -370,85 +370,6 @@
 };
 
 /**
-<<<<<<< HEAD
- * Copy a block from the flyout to the workspace and position it correctly.
- * @param {!Blockly.Block} originBlock The flyout block to copy..
- * @return {!Blockly.Block} The new block in the main workspace.
- * @private
- */
-Blockly.HorizontalFlyout.prototype.placeNewBlock_ = function(originBlock) {
-  var targetWorkspace = this.targetWorkspace_;
-  var svgRootOld = originBlock.getSvgRoot();
-  if (!svgRootOld) {
-    throw 'originBlock is not rendered.';
-  }
-  // Figure out where the original block is on the screen, relative to the upper
-  // left corner of the main workspace.
-  var xyOld = Blockly.utils.getInjectionDivXY_(svgRootOld);
-  // Take into account that the flyout might have been scrolled horizontally
-  // (separately from the main workspace).
-  // Generally a no-op in vertical mode but likely to happen in horizontal
-  // mode.
-  var scrollX = this.workspace_.scrollX;
-  var scale = this.workspace_.scale;
-  xyOld.x += scrollX / scale - scrollX;
-  // If the flyout is on the right side, (0, 0) in the flyout is offset to
-  // the right of (0, 0) in the main workspace.  Add an offset to take that
-  // into account.
-  if (this.toolboxPosition_ == Blockly.TOOLBOX_AT_RIGHT) {
-    scrollX = targetWorkspace.getMetrics().viewWidth - this.width_;
-    scale = targetWorkspace.scale;
-    // Scale the scroll (getSvgXY_ did not do this).
-    xyOld.x += scrollX / scale - scrollX;
-  }
-
-  // Take into account that the flyout might have been scrolled vertically
-  // (separately from the main workspace).
-  // Generally a no-op in horizontal mode but likely to happen in vertical
-  // mode.
-  var scrollY = this.workspace_.scrollY;
-  scale = this.workspace_.scale;
-  xyOld.y += scrollY / scale - scrollY;
-  // If the flyout is on the bottom, (0, 0) in the flyout is offset to be below
-  // (0, 0) in the main workspace.  Add an offset to take that into account.
-  if (this.toolboxPosition_ == Blockly.TOOLBOX_AT_BOTTOM) {
-    scrollY = targetWorkspace.getMetrics().viewHeight - this.height_;
-    scale = targetWorkspace.scale;
-    xyOld.y += scrollY / scale - scrollY;
-  }
-
-  // Create the new block by cloning the block in the flyout (via XML).
-  var xml = Blockly.Xml.blockToDom(originBlock);
-  var block = Blockly.Xml.domToBlock(xml, targetWorkspace);
-  var svgRootNew = block.getSvgRoot();
-  if (!svgRootNew) {
-    throw 'block is not rendered.';
-  }
-  // Figure out where the new block got placed on the screen, relative to the
-  // upper left corner of the workspace.  This may not be the same as the
-  // original block because the flyout's origin may not be the same as the
-  // main workspace's origin.
-  var xyNew = Blockly.utils.getInjectionDivXY_(svgRootNew);
-
-  // Scale the scroll (getSvgXY_ did not do this).
-  xyNew.x +=
-      targetWorkspace.scrollX / targetWorkspace.scale - targetWorkspace.scrollX;
-  xyNew.y +=
-      targetWorkspace.scrollY / targetWorkspace.scale - targetWorkspace.scrollY;
-  // If the flyout is collapsible and the workspace can't be scrolled.
-  if (targetWorkspace.toolbox_ && !targetWorkspace.scrollbar) {
-    xyNew.x += targetWorkspace.toolbox_.getWidth() / targetWorkspace.scale;
-    xyNew.y += targetWorkspace.toolbox_.getHeight() / targetWorkspace.scale;
-  }
-
-  // Move the new block to where the old block is.
-  block.moveBy(xyOld.x - xyNew.x, xyOld.y - xyNew.y);
-  return block;
-};
-
-/**
-=======
->>>>>>> d2f7d5a7
  * Return the deletion rectangle for this flyout in viewport coordinates.
  * @return {goog.math.Rect} Rectangle in which to delete.
  */
