/**
 * @license
 * Visual Blocks Editor
 *
 * Copyright 2014 Google Inc.
 * https://developers.google.com/blockly/
 *
 * Licensed under the Apache License, Version 2.0 (the "License");
 * you may not use this file except in compliance with the License.
 * You may obtain a copy of the License at
 *
 *   http://www.apache.org/licenses/LICENSE-2.0
 *
 * Unless required by applicable law or agreed to in writing, software
 * distributed under the License is distributed on an "AS IS" BASIS,
 * WITHOUT WARRANTIES OR CONDITIONS OF ANY KIND, either express or implied.
 * See the License for the specific language governing permissions and
 * limitations under the License.
 */

/**
 * @fileoverview Object representing a workspace rendered as SVG.
 * @author fraser@google.com (Neil Fraser)
 */
'use strict';

goog.provide('Blockly.WorkspaceSvg');

// TODO(scr): Fix circular dependencies
// goog.require('Blockly.Block');
goog.require('Blockly.ConnectionDB');
goog.require('Blockly.ScrollbarPair');
goog.require('Blockly.Trashcan');
goog.require('Blockly.Workspace');
goog.require('Blockly.Xml');
goog.require('Blockly.ZoomControls');

goog.require('goog.dom');
goog.require('goog.math.Coordinate');
goog.require('goog.userAgent');


/**
 * Class for a workspace.  This is an onscreen area with optional trashcan,
 * scrollbars, bubbles, and dragging.
 * @param {!Object} options Dictionary of options.
 * @extends {Blockly.Workspace}
 * @constructor
 */
Blockly.WorkspaceSvg = function(options) {
  Blockly.WorkspaceSvg.superClass_.constructor.call(this, options);
  this.getMetrics = options.getMetrics;
  this.setMetrics = options.setMetrics;

  /** @type {!Function} */
  this.audioCallback_ = null;

  Blockly.ConnectionDB.init(this);
};
goog.inherits(Blockly.WorkspaceSvg, Blockly.Workspace);

/**
 * Svg workspaces are user-visible (as opposed to a headless workspace).
 * @type {boolean} True if visible.  False if headless.
 */
Blockly.WorkspaceSvg.prototype.rendered = true;

/**
 * Is this workspace the surface for a flyout?
 * @type {boolean}
 */
Blockly.WorkspaceSvg.prototype.isFlyout = false;

/**
 * Is this workspace currently being dragged around?
 * @type {boolean}
 */
Blockly.WorkspaceSvg.prototype.isScrolling = false;

/**
 * Current horizontal scrolling offset.
 * @type {number}
 */
Blockly.WorkspaceSvg.prototype.scrollX = 0;

/**
 * Current vertical scrolling offset.
 * @type {number}
 */
Blockly.WorkspaceSvg.prototype.scrollY = 0;

/**
 * Horizontal scroll value when scrolling started.
 * @type {number}
 */
Blockly.WorkspaceSvg.prototype.startScrollX = 0;

/**
 * Vertical scroll value when scrolling started.
 * @type {number}
 */
Blockly.WorkspaceSvg.prototype.startScrollY = 0;

/**
 * Horizontal distance from mouse to object being dragged.
 * @type {number}
 * @private
 */
Blockly.WorkspaceSvg.prototype.dragDeltaX_ = 0;

/**
 * Vertical distance from mouse to object being dragged.
 * @type {number}
 * @private
 */
Blockly.WorkspaceSvg.prototype.dragDeltaY_ = 0;

/**
 * Current scale.
 * @type {number}
 */
Blockly.WorkspaceSvg.prototype.scale = 1;

/**
 * The workspace's trashcan (if any).
 * @type {Blockly.Trashcan}
 */
Blockly.WorkspaceSvg.prototype.trashcan = null;

/**
 * This workspace's scrollbars, if they exist.
 * @type {Blockly.ScrollbarPair}
 */
Blockly.WorkspaceSvg.prototype.scrollbar = null;

/**
 * Create the workspace DOM elements.
 * @param {string=} opt_backgroundClass Either 'blocklyMainBackground' or
 *     'blocklyMutatorBackground'.
 * @return {!Element} The workspace's SVG group.
 */
Blockly.WorkspaceSvg.prototype.createDom = function(opt_backgroundClass) {
  /**
   * <g class="blocklyWorkspace">
   *   <rect class="blocklyMainBackground" height="100%" width="100%"></rect>
   *   [Trashcan and/or flyout may go here]
   *   <g class="blocklyBlockCanvas"></g>
   *   <g class="blocklyBubbleCanvas"></g>
   *   [Scrollbars may go here]
   * </g>
   * @type {SVGElement}
   */
  this.svgGroup_ = Blockly.createSvgElement('g',
      {'class': 'blocklyWorkspace'}, null);
  if (opt_backgroundClass) {
    /** @type {SVGElement} */
    this.svgBackground_ = Blockly.createSvgElement('rect',
        {'height': '100%', 'width': '100%', 'class': opt_backgroundClass},
        this.svgGroup_);
    if (opt_backgroundClass == 'blocklyMainBackground') {
      this.svgBackground_.style.fill =
          'url(#' + this.options.gridPattern.id + ')';
    }
  }
  /** @type {SVGElement} */
  this.svgBlockCanvas_ = Blockly.createSvgElement('g',
      {'class': 'blocklyBlockCanvas'}, this.svgGroup_, this);
  /** @type {SVGElement} */
  this.svgBubbleCanvas_ = Blockly.createSvgElement('g',
      {'class': 'blocklyBubbleCanvas'}, this.svgGroup_, this);
  var bottom = Blockly.Scrollbar.scrollbarThickness;
  if (this.options.hasTrashcan) {
    bottom = this.addTrashcan_(bottom);
  }
  if (this.options.zoomOptions && this.options.zoomOptions.controls) {
    bottom = this.addZoomControls_(bottom);
  }
  Blockly.bindEvent_(this.svgGroup_, 'mousedown', this, this.onMouseDown_);
  var thisWorkspace = this;
  Blockly.bindEvent_(this.svgGroup_, 'touchstart', null,
                     function(e) {Blockly.longStart_(e, thisWorkspace);});
  if (this.options.zoomOptions && this.options.zoomOptions.wheel) {
    // Mouse-wheel.
    Blockly.bindEvent_(this.svgGroup_, 'wheel', this, this.onMouseWheel_);
  }

  // Determine if there needs to be a category tree, or a simple list of
  // blocks.  This cannot be changed later, since the UI is very different.
  if (this.options.hasCategories) {
    this.toolbox_ = new Blockly.Toolbox(this);
  } else if (this.options.languageTree) {
    this.addFlyout_();
  }
  this.updateGridPattern_();
  return this.svgGroup_;
};

/**
 * Dispose of this workspace.
 * Unlink from all DOM elements to prevent memory leaks.
 */
Blockly.WorkspaceSvg.prototype.dispose = function() {
  // Stop rerendering.
  this.rendered = false;
  Blockly.WorkspaceSvg.superClass_.dispose.call(this);
  if (this.svgGroup_) {
    goog.dom.removeNode(this.svgGroup_);
    this.svgGroup_ = null;
  }
  this.svgBlockCanvas_ = null;
  this.svgBubbleCanvas_ = null;
  if (this.toolbox_) {
    this.toolbox_.dispose();
    this.toolbox_ = null;
  }
  if (this.flyout_) {
    this.flyout_.dispose();
    this.flyout_ = null;
  }
  if (this.trashcan) {
    this.trashcan.dispose();
    this.trashcan = null;
  }
  if (this.scrollbar) {
    this.scrollbar.dispose();
    this.scrollbar = null;
  }
  if (this.zoomControls_) {
    this.zoomControls_.dispose();
    this.zoomControls_ = null;
  }
  if (!this.options.parentWorkspace) {
    // Top-most workspace.  Dispose of the SVG too.
    goog.dom.removeNode(this.getParentSvg());
  }
};

/**
 * Obtain a newly created block.
 * @param {?string} prototypeName Name of the language object containing
 *     type-specific functions for this block.
 * @param {=string} opt_id Optional ID.  Use this ID if provided, otherwise
 *     create a new id.
 * @return {!Blockly.BlockSvg} The created block.
 */
Blockly.WorkspaceSvg.prototype.newBlock = function(prototypeName, opt_id) {
  return new Blockly.BlockSvg(this, prototypeName, opt_id);
};

/**
 * Add a trashcan.
 * @param {number} bottom Distance from workspace bottom to bottom of trashcan.
 * @return {number} Distance from workspace bottom to the top of trashcan.
 * @private
 */
Blockly.WorkspaceSvg.prototype.addTrashcan_ = function(bottom) {
  /** @type {Blockly.Trashcan} */
  this.trashcan = new Blockly.Trashcan(this);
  var svgTrashcan = this.trashcan.createDom();
  this.svgGroup_.insertBefore(svgTrashcan, this.svgBlockCanvas_);
  return this.trashcan.init(bottom);
};

/**
 * Add zoom controls.
 * @param {number} bottom Distance from workspace bottom to bottom of controls.
 * @return {number} Distance from workspace bottom to the top of controls.
 * @private
 */
Blockly.WorkspaceSvg.prototype.addZoomControls_ = function(bottom) {
  /** @type {Blockly.ZoomControls} */
  this.zoomControls_ = new Blockly.ZoomControls(this);
  var svgZoomControls = this.zoomControls_.createDom();
  this.svgGroup_.appendChild(svgZoomControls);
  return this.zoomControls_.init(bottom);
};

/**
 * Add a flyout.
 * @private
 */
Blockly.WorkspaceSvg.prototype.addFlyout_ = function() {
  var workspaceOptions = {
    disabledPatternId: this.options.disabledPatternId,
    parentWorkspace: this,
    RTL: this.RTL,
    horizontalLayout: this.horizontalLayout,
    toolboxPosition: this.options.toolboxPosition,
  };
  /** @type {Blockly.Flyout} */
  this.flyout_ = new Blockly.Flyout(workspaceOptions);
  this.flyout_.autoClose = false;
  var svgFlyout = this.flyout_.createDom();
  this.svgGroup_.insertBefore(svgFlyout, this.svgBlockCanvas_);
};

/**
 * Resize this workspace and its containing objects.
 */
Blockly.WorkspaceSvg.prototype.resize = function() {
  if (this.toolbox_) {
    this.toolbox_.position();
  }
  if (this.flyout_) {
    this.flyout_.position();
  }
  if (this.trashcan) {
    this.trashcan.position();
  }
  if (this.zoomControls_) {
    this.zoomControls_.position();
  }
  if (this.scrollbar) {
    this.scrollbar.resize();
  }
};

/**
 * Get the SVG element that forms the drawing surface.
 * @return {!Element} SVG element.
 */
Blockly.WorkspaceSvg.prototype.getCanvas = function() {
  return this.svgBlockCanvas_;
};

/**
 * Get the SVG element that forms the bubble surface.
 * @return {!SVGGElement} SVG element.
 */
Blockly.WorkspaceSvg.prototype.getBubbleCanvas = function() {
  return this.svgBubbleCanvas_;
};

/**
 * Get the SVG element that contains this workspace.
 * @return {!Element} SVG element.
 */
Blockly.WorkspaceSvg.prototype.getParentSvg = function() {
  if (this.cachedParentSvg_) {
    return this.cachedParentSvg_;
  }
  var element = this.svgGroup_;
  while (element) {
    if (element.tagName == 'svg') {
      this.cachedParentSvg_ = element;
      return element;
    }
    element = element.parentNode;
  }
  return null;
};

/**
 * Translate this workspace to new coordinates.
 * @param {number} x Horizontal translation.
 * @param {number} y Vertical translation.
 */
Blockly.WorkspaceSvg.prototype.translate = function(x, y) {
  var translation = 'translate(' + x + ',' + y + ') ' +
      'scale(' + this.scale + ')';
  this.svgBlockCanvas_.setAttribute('transform', translation);
  this.svgBubbleCanvas_.setAttribute('transform', translation);
};

/**
 * Returns the horizontal offset of the workspace.
 * Intended for LTR/RTL compatibility in XML.
 * @return {number} Width.
 */
Blockly.WorkspaceSvg.prototype.getWidth = function() {
  var metrics = this.getMetrics();
  return metrics ? metrics.viewWidth / this.scale : 0;
};

/**
 * Toggles the visibility of the workspace.
 * Currently only intended for main workspace.
 * @param {boolean} isVisible True if workspace should be visible.
 */
Blockly.WorkspaceSvg.prototype.setVisible = function(isVisible) {
  this.getParentSvg().style.display = isVisible ? 'block' : 'none';
  if (this.toolbox_) {
    // Currently does not support toolboxes in mutators.
    this.toolbox_.HtmlDiv.style.display = isVisible ? 'block' : 'none';
  }
  if (isVisible) {
    this.render();
    if (this.toolbox_) {
      this.toolbox_.position();
    }
  } else {
    Blockly.hideChaff(true);
  }
};

/**
 * Render all blocks in workspace.
 */
Blockly.WorkspaceSvg.prototype.render = function() {
  // Generate list of all blocks.
  var blocks = this.getAllBlocks();
  // Render each block.
  for (var i = blocks.length - 1; i >= 0; i--) {
    blocks[i].render(false);
  }
};

/**
 * Turn the visual trace functionality on or off.
 * @param {boolean} armed True if the trace should be on.
 */
Blockly.WorkspaceSvg.prototype.traceOn = function(armed) {
  this.traceOn_ = armed;
  if (this.traceWrapper_) {
    Blockly.unbindEvent_(this.traceWrapper_);
    this.traceWrapper_ = null;
  }
  if (armed) {
    this.traceWrapper_ = Blockly.bindEvent_(this.svgBlockCanvas_,
        'blocklySelectChange', this, function() {this.traceOn_ = false});
  }
};

/**
 * Highlight a block in the workspace.
 * @param {?string} id ID of block to find.
 */
Blockly.WorkspaceSvg.prototype.highlightBlock = function(id) {
  if (this.traceOn_ && Blockly.dragMode_ != Blockly.DRAG_NONE) {
    // The blocklySelectChange event normally prevents this, but sometimes
    // there is a race condition on fast-executing apps.
    this.traceOn(false);
  }
  if (!this.traceOn_) {
    return;
  }
  var block = null;
  if (id) {
    block = Blockly.Block.getById(id);
    if (!block) {
      return;
    }
  }
  // Temporary turn off the listener for selection changes, so that we don't
  // trip the monitor for detecting user activity.
  this.traceOn(false);
  // Select the current block.
  if (block) {
    block.select();
  } else if (Blockly.selected) {
    Blockly.selected.unselect();
  }
  // Restore the monitor for user activity after the selection event has fired.
  var thisWorkspace = this;
  setTimeout(function() {thisWorkspace.traceOn(true);}, 1);
};

/**
 * Glow/unglow a block in the workspace.
 * @param {?string} id ID of block to find.
 * @param {boolean} isGlowing Whether to glow the block.
 */
Blockly.WorkspaceSvg.prototype.glowBlock = function(id, isGlowing) {
  var block = null;
  if (id) {
    block = Blockly.Block.getById(id);
    if (!block) {
      throw 'Tried to glow block that does not exist.';
    }
  }
  block.setGlow(isGlowing);
};

/**
 * Paste the provided block onto the workspace.
 * @param {!Element} xmlBlock XML block element.
 */
Blockly.WorkspaceSvg.prototype.paste = function(xmlBlock) {
  if (!this.rendered || xmlBlock.getElementsByTagName('block').length >=
      this.remainingCapacity()) {
    return;
  }
  Blockly.terminateDrag_();  // Dragging while pasting?  No.
  Blockly.Events.disable();
  var block = Blockly.Xml.domToBlock(this, xmlBlock);
  // Move the duplicate to original position.
  var blockX = parseInt(xmlBlock.getAttribute('x'), 10);
  var blockY = parseInt(xmlBlock.getAttribute('y'), 10);
  if (!isNaN(blockX) && !isNaN(blockY)) {
    if (this.RTL) {
      blockX = -blockX;
    }
    // Offset block until not clobbering another block and not in connection
    // distance with neighbouring blocks.
    do {
      var collide = false;
      var allBlocks = this.getAllBlocks();
      for (var i = 0, otherBlock; otherBlock = allBlocks[i]; i++) {
        var otherXY = otherBlock.getRelativeToSurfaceXY();
        if (Math.abs(blockX - otherXY.x) <= 1 &&
            Math.abs(blockY - otherXY.y) <= 1) {
          collide = true;
          break;
        }
      }
      if (!collide) {
        // Check for blocks in snap range to any of its connections.
        var connections = block.getConnections_(false);
        for (var i = 0, connection; connection = connections[i]; i++) {
          var neighbour =
              connection.closest(Blockly.SNAP_RADIUS, blockX, blockY);
          if (neighbour.connection) {
            collide = true;
            break;
          }
        }
      }
      if (collide) {
        if (this.RTL) {
          blockX -= Blockly.SNAP_RADIUS;
        } else {
          blockX += Blockly.SNAP_RADIUS;
        }
        blockY += Blockly.SNAP_RADIUS * 2;
      }
    } while (collide);
    block.moveBy(blockX, blockY);
  }
  Blockly.Events.enable();
  if (Blockly.Events.isEnabled() && !block.isShadow()) {
    Blockly.Events.fire(new Blockly.Events.Create(block));
  }
  block.select();
};

/**
 * Make a list of all the delete areas for this workspace.
 */
Blockly.WorkspaceSvg.prototype.recordDeleteAreas = function() {
  if (this.trashcan) {
    this.deleteAreaTrash_ = this.trashcan.getClientRect();
  } else {
    this.deleteAreaTrash_ = null;
  }
  if (this.flyout_) {
    this.deleteAreaToolbox_ = this.flyout_.getClientRect();
  } else if (this.toolbox_) {
    this.deleteAreaToolbox_ = this.toolbox_.getClientRect();
  } else {
    this.deleteAreaToolbox_ = null;
  }
};

/**
 * Is the mouse event over a delete area (toolbar or non-closing flyout)?
 * Opens or closes the trashcan and sets the cursor as a side effect.
 * @param {!Event} e Mouse move event.
 * @return {boolean} True if event is in a delete area.
 */
Blockly.WorkspaceSvg.prototype.isDeleteArea = function(e) {
  var isDelete = false;
  var xy = new goog.math.Coordinate(e.clientX, e.clientY);
  if (this.deleteAreaTrash_) {
    if (this.deleteAreaTrash_.contains(xy)) {
      this.trashcan.setOpen_(true);
      Blockly.Css.setCursor(Blockly.Css.Cursor.DELETE);
      return true;
    }
    this.trashcan.setOpen_(false);
  }
  if (this.deleteAreaToolbox_) {
    if (this.deleteAreaToolbox_.contains(xy)) {
      Blockly.Css.setCursor(Blockly.Css.Cursor.DELETE);
      return true;
    }
  }
  Blockly.Css.setCursor(Blockly.Css.Cursor.CLOSED);
  return false;
};

/**
 * Handle a mouse-down on SVG drawing surface.
 * @param {!Event} e Mouse down event.
 * @private
 */
Blockly.WorkspaceSvg.prototype.onMouseDown_ = function(e) {
  this.markFocused();
  Blockly.setPageSelectable(false);
  if (Blockly.isTargetInput_(e)) {
    return;
  }
  Blockly.svgResize(this);
  Blockly.terminateDrag_();  // In case mouse-up event was lost.
  Blockly.hideChaff();
  var isTargetWorkspace = e.target && e.target.nodeName &&
      (e.target.nodeName.toLowerCase() == 'svg' ||
       e.target == this.svgBackground_);
  if (isTargetWorkspace && Blockly.selected && !this.options.readOnly) {
    // Clicking on the document clears the selection.
    Blockly.selected.unselect();
  }
  if (Blockly.isRightButton(e)) {
    // Right-click.
    this.showContextMenu_(e);
  } else if (this.scrollbar) {
    // If the workspace is editable, only allow scrolling when gripping empty
    // space.  Otherwise, allow scrolling when gripping anywhere.
    this.isScrolling = true;
    // Record the current mouse position.
    this.startDragMouseX = e.clientX;
    this.startDragMouseY = e.clientY;
    this.startDragMetrics = this.getMetrics();
    this.startScrollX = this.scrollX;
    this.startScrollY = this.scrollY;

    // If this is a touch event then bind to the mouseup so workspace drag mode
    // is turned off and double move events are not performed on a block.
    // See comment in inject.js Blockly.init_ as to why mouseup events are
    // bound to the document instead of the SVG's surface.
    if ('mouseup' in Blockly.bindEvent_.TOUCH_MAP) {
      Blockly.onTouchUpWrapper_ = Blockly.onTouchUpWrapper_ || [];
      Blockly.onTouchUpWrapper_ = Blockly.onTouchUpWrapper_.concat(
          Blockly.bindEvent_(document, 'mouseup', null, Blockly.onMouseUp_));
    }
    Blockly.onMouseMoveWrapper_ = Blockly.onMouseMoveWrapper_ || [];
    Blockly.onMouseMoveWrapper_ = Blockly.onMouseMoveWrapper_.concat(
        Blockly.bindEvent_(document, 'mousemove', null, Blockly.onMouseMove_));
  }
  // This event has been handled.  No need to bubble up to the document.
  e.stopPropagation();
};

/**
 * Start tracking a drag of an object on this workspace.
 * @param {!Event} e Mouse down event.
 * @param {number} x Starting horizontal location of object.
 * @param {number} y Starting vertical location of object.
 */
Blockly.WorkspaceSvg.prototype.startDrag = function(e, x, y) {
  // Record the starting offset between the bubble's location and the mouse.
  var point = Blockly.mouseToSvg(e, this.getParentSvg());
  // Fix scale of mouse event.
  point.x /= this.scale;
  point.y /= this.scale;
  this.dragDeltaX_ = x - point.x;
  this.dragDeltaY_ = y - point.y;
};

/**
 * Track a drag of an object on this workspace.
 * @param {!Event} e Mouse move event.
 * @return {!goog.math.Coordinate} New location of object.
 */
Blockly.WorkspaceSvg.prototype.moveDrag = function(e) {
  var point = Blockly.mouseToSvg(e, this.getParentSvg());
  // Fix scale of mouse event.
  point.x /= this.scale;
  point.y /= this.scale;
  var x = this.dragDeltaX_ + point.x;
  var y = this.dragDeltaY_ + point.y;
  return new goog.math.Coordinate(x, y);
};

/**
 * Handle a mouse-wheel on SVG drawing surface.
 * @param {!Event} e Mouse wheel event.
 * @private
 */
Blockly.WorkspaceSvg.prototype.onMouseWheel_ = function(e) {
  // TODO: Remove terminateDrag and compensate for coordinate skew during zoom.
  if (e.ctrlKey) {
    // Pinch-to-zoom in Chrome only
    Blockly.terminateDrag_();
    var delta = e.deltaY > 0 ? -1 : 1;
    var position = Blockly.mouseToSvg(e, this.getParentSvg());
    this.zoom(position.x, position.y, delta);
  } else {
    // This is a regular mouse wheel event - scroll the workspace
    var x = this.scrollX - e.deltaX;
    var y = this.scrollY - e.deltaY;
    this.startDragMetrics = this.getMetrics();
    this.scroll(x, y);
  }
  e.preventDefault();
};

/**
 * Calculate the bounding box for the blocks on the workspace.
 *
 * @return {Object} Contains the position and size of the bounding box
 *   containing the blocks on the workspace.
 */
Blockly.WorkspaceSvg.prototype.getBlocksBoundingBox = function() {
  var topBlocks = this.getTopBlocks();
  // There are no blocks, return empty rectangle.
  if (!topBlocks.length) {
    return {x: 0, y: 0, width: 0, height: 0};
  }

  // Initialize boundary using the first block.
  var boundary = topBlocks[0].getBoundingRectangle();

  // Start at 1 since the 0th block was used for initialization
  for (var i = 1; i < topBlocks.length; i++) {
    var blockBoundary = topBlocks[i].getBoundingRectangle();
    if (blockBoundary.topLeft.x < boundary.topLeft.x) {
      boundary.topLeft.x = blockBoundary.topLeft.x;
    }
    if (blockBoundary.bottomRight.x > boundary.bottomRight.x) {
      boundary.bottomRight.x = blockBoundary.bottomRight.x;
    }
    if (blockBoundary.topLeft.y < boundary.topLeft.y) {
      boundary.topLeft.y = blockBoundary.topLeft.y;
    }
    if (blockBoundary.bottomRight.y > boundary.bottomRight.y) {
      boundary.bottomRight.y = blockBoundary.bottomRight.y;
    }
  }
  return {
    x: boundary.topLeft.x,
    y: boundary.topLeft.y,
    width: boundary.bottomRight.x - boundary.topLeft.x,
    height: boundary.bottomRight.y - boundary.topLeft.y
  };
};

/**
 * Clean up the workspace by ordering all the blocks in a column.
 * @private
 */
Blockly.WorkspaceSvg.prototype.cleanUp_ = function() {
  Blockly.Events.setGroup(true);
  var topBlocks = this.getTopBlocks(true);
  var cursorY = 0;
  for (var i = 0, block; block = topBlocks[i]; i++) {
    var xy = block.getRelativeToSurfaceXY();
    block.moveBy(-xy.x, cursorY - xy.y);
    block.snapToGrid();
    cursorY = block.getRelativeToSurfaceXY().y +
        block.getHeightWidth().height + Blockly.BlockSvg.MIN_BLOCK_Y;
  }
  Blockly.Events.setGroup(false);
  // Fire an event to allow scrollbars to resize.
  Blockly.fireUiEvent(window, 'resize');
};

/**
 * Show the context menu for the workspace.
 * @param {!Event} e Mouse event.
 * @private
 */
Blockly.WorkspaceSvg.prototype.showContextMenu_ = function(e) {
  if (this.options.readOnly || this.isFlyout) {
    return;
  }
  var menuOptions = [];
  var topBlocks = this.getTopBlocks(true);
  var eventGroup = Blockly.genUid();

  // Options to undo/redo previous action.
  var undoOption = {};
  undoOption.text = Blockly.Msg.UNDO;
  undoOption.enabled = this.undoStack_.length > 0;
  undoOption.callback = this.undo.bind(this, false);
  menuOptions.push(undoOption);
  var redoOption = {};
  redoOption.text = Blockly.Msg.REDO;
  redoOption.enabled = this.redoStack_.length > 0;
  redoOption.callback = this.undo.bind(this, true);
  menuOptions.push(redoOption);

  // Option to clean up blocks.
  if (this.scrollbar) {
    var cleanOption = {};
    cleanOption.text = Blockly.Msg.CLEAN_UP;
    cleanOption.enabled = topBlocks.length > 1;
    cleanOption.callback = this.cleanUp_.bind(this);
    menuOptions.push(cleanOption);
  }

  // Add a little animation to collapsing and expanding.
  var DELAY = 10;
  if (this.options.collapse) {
    var hasCollapsedBlocks = false;
    var hasExpandedBlocks = false;
    for (var i = 0; i < topBlocks.length; i++) {
      var block = topBlocks[i];
      while (block) {
        if (block.isCollapsed()) {
          hasCollapsedBlocks = true;
        } else {
          hasExpandedBlocks = true;
        }
        block = block.getNextBlock();
      }
    }

    /*
     * Option to collapse or expand top blocks
     * @param {boolean} shouldCollapse Whether a block should collapse.
     * @private
     */
    var toggleOption = function(shouldCollapse) {
      var ms = 0;
      for (var i = 0; i < topBlocks.length; i++) {
        var block = topBlocks[i];
        while (block) {
          setTimeout(block.setCollapsed.bind(block, shouldCollapse), ms);
          block = block.getNextBlock();
          ms += DELAY;
        }
      }
    };

    // Option to collapse top blocks.
    var collapseOption = {enabled: hasExpandedBlocks};
    collapseOption.text = Blockly.Msg.COLLAPSE_ALL;
    collapseOption.callback = function() {
      toggleOption(true);
    };
    menuOptions.push(collapseOption);

    // Option to expand top blocks.
    var expandOption = {enabled: hasCollapsedBlocks};
    expandOption.text = Blockly.Msg.EXPAND_ALL;
    expandOption.callback = function() {
      toggleOption(false);
    };
    menuOptions.push(expandOption);
  }

  // Option to delete all blocks.
  // Count the number of blocks that are deletable.
  var deleteList = [];
  function addDeletableBlocks(block) {
    if (block.isDeletable()) {
      deleteList = deleteList.concat(block.getDescendants());
    } else {
      var children = block.getChildren();
      for (var i = 0; i < children.length; i++) {
        addDeletableBlocks(children[i]);
      }
    }
  }
  for (var i = 0; i < topBlocks.length; i++) {
    addDeletableBlocks(topBlocks[i]);
  }
  var deleteOption = {
    text: deleteList.length == 1 ? Blockly.Msg.DELETE_BLOCK :
        Blockly.Msg.DELETE_X_BLOCKS.replace('%1', String(deleteList.length)),
    enabled: deleteList.length > 0,
    callback: function() {
      if (deleteList.length < 2 ||
          window.confirm(Blockly.Msg.DELETE_ALL_BLOCKS.replace('%1',
          String(deleteList.length)))) {
        deleteNext();
      }
    }
  };
  function deleteNext() {
    Blockly.Events.setGroup(eventGroup);
    var block = deleteList.shift();
    if (block) {
      if (block.workspace) {
        block.dispose(false, true);
        setTimeout(deleteNext, DELAY);
      } else {
        deleteNext();
      }
    }
    Blockly.Events.setGroup(false);
  }
  menuOptions.push(deleteOption);

  Blockly.ContextMenu.show(e, menuOptions, this.RTL);
};

/**
<<<<<<< HEAD
 * Set the callback for playing audio. The application should provide
 * a function that plays the called audio sound.
 * @param {!Function} func Function to call.
=======
 * Load an audio file.  Cache it, ready for instantaneous playing.
 * @param {!Array.<string>} filenames List of file types in decreasing order of
 *   preference (i.e. increasing size).  E.g. ['media/go.mp3', 'media/go.wav']
 *   Filenames include path from Blockly's root.  File extensions matter.
 * @param {string} name Name of sound.
 * @private
 */
Blockly.WorkspaceSvg.prototype.loadAudio_ = function(filenames, name) {
  if (!filenames.length) {
    return;
  }
  try {
    var audioTest = new window['Audio']();
  } catch (e) {
    // No browser support for Audio.
    // IE can throw an error even if the Audio object exists.
    return;
  }
  var sound;
  for (var i = 0; i < filenames.length; i++) {
    var filename = filenames[i];
    var ext = filename.match(/\.(\w+)$/);
    if (ext && audioTest.canPlayType('audio/' + ext[1])) {
      // Found an audio format we can play.
      sound = new window['Audio'](filename);
      break;
    }
  }
  if (sound && sound.play) {
    this.SOUNDS_[name] = sound;
  }
};

/**
 * Preload all the audio files so that they play quickly when asked for.
 * @private
>>>>>>> 9471ea63
 */
Blockly.Workspace.prototype.setAudioCallback = function(func) {
  this.audioCallback_ = func;
};

/**
 * Play an audio file at specified value.
 * @param {string} name Name of sound.
 */
Blockly.WorkspaceSvg.prototype.playAudio = function(name) {
  if (this.audioCallback_) {
      this.audioCallback_(name);
  }
};

/**
 * Modify the block tree on the existing toolbox.
 * @param {Node|string} tree DOM tree of blocks, or text representation of same.
 */
Blockly.WorkspaceSvg.prototype.updateToolbox = function(tree) {
  tree = Blockly.parseToolboxTree_(tree);
  if (!tree) {
    if (this.options.languageTree) {
      throw 'Can\'t nullify an existing toolbox.';
    }
    return;  // No change (null to null).
  }
  if (!this.options.languageTree) {
    throw 'Existing toolbox is null.  Can\'t create new toolbox.';
  }
  if (tree.getElementsByTagName('category').length) {
    if (!this.toolbox_) {
      throw 'Existing toolbox has no categories.  Can\'t change mode.';
    }
    this.options.languageTree = tree;
    this.toolbox_.populate_(tree);
    this.toolbox_.addColour_();
  } else {
    if (!this.flyout_) {
      throw 'Existing toolbox has categories.  Can\'t change mode.';
    }
    this.options.languageTree = tree;
    this.flyout_.show(tree.childNodes);
  }
};

/**
 * Mark this workspace as the currently focused main workspace.
 */
Blockly.WorkspaceSvg.prototype.markFocused = function() {
  if (this.options.parentWorkspace) {
    this.options.parentWorkspace.markFocused();
  } else {
    Blockly.mainWorkspace = this;
  }
};

/**
 * Zooming the blocks centered in (x, y) coordinate with zooming in or out.
 * @param {number} x X coordinate of center.
 * @param {number} y Y coordinate of center.
 * @param {number} type Type of zooming (-1 zooming out and 1 zooming in).
 */
Blockly.WorkspaceSvg.prototype.zoom = function(x, y, type) {
  var speed = this.options.zoomOptions.scaleSpeed;
  var metrics = this.getMetrics();
  var center = this.getParentSvg().createSVGPoint();
  center.x = x;
  center.y = y;
  center = center.matrixTransform(this.getCanvas().getCTM().inverse());
  x = center.x;
  y = center.y;
  var canvas = this.getCanvas();
  // Scale factor.
  var scaleChange = (type == 1) ? speed : 1 / speed;
  // Clamp scale within valid range.
  var newScale = this.scale * scaleChange;
  if (newScale > this.options.zoomOptions.maxScale) {
    scaleChange = this.options.zoomOptions.maxScale / this.scale;
  } else if (newScale < this.options.zoomOptions.minScale) {
    scaleChange = this.options.zoomOptions.minScale / this.scale;
  }
  var matrix = canvas.getCTM()
      .translate(x * (1 - scaleChange), y * (1 - scaleChange))
      .scale(scaleChange);
  // newScale and matrix.a should be identical (within a rounding error).
  if (this.scale == matrix.a) {
    return;  // No change in zoom.
  }
  this.scale = matrix.a;
  this.scrollX = matrix.e - metrics.absoluteLeft;
  this.scrollY = matrix.f - metrics.absoluteTop;
  this.updateGridPattern_();
  if (this.scrollbar) {
    this.scrollbar.resize();
  } else {
    this.translate(0, 0);
  }
  Blockly.hideChaff(false);
  if (this.flyout_) {
    // No toolbox, resize flyout.
    this.flyout_.reflow();
  }
};

/**
 * Zooming the blocks centered in the center of view with zooming in or out.
 * @param {number} type Type of zooming (-1 zooming out and 1 zooming in).
 */
Blockly.WorkspaceSvg.prototype.zoomCenter = function(type) {
  var metrics = this.getMetrics();
  var x = metrics.viewWidth / 2;
  var y = metrics.viewHeight / 2;
  this.zoom(x, y, type);
};

/**
 * Zoom the blocks to fit in the workspace if possible.
 */
Blockly.WorkspaceSvg.prototype.zoomToFit = function() {
  var workspaceBBox = this.svgBackground_.getBBox();
  var blocksBBox = this.svgBlockCanvas_.getBBox();
  var workspaceWidth = workspaceBBox.width - this.toolbox_.width -
      Blockly.Scrollbar.scrollbarThickness;
  var workspaceHeight = workspaceBBox.height -
      Blockly.Scrollbar.scrollbarThickness;
  var blocksWidth = blocksBBox.width;
  var blocksHeight = blocksBBox.height;
  if (blocksWidth == 0) {
    return;  // Prevents zooming to infinity.
  }
  var ratioX = workspaceWidth / blocksWidth;
  var ratioY = workspaceHeight / blocksHeight;
  var ratio = Math.min(ratioX, ratioY);
  var speed = this.options.zoomOptions.scaleSpeed;
  var numZooms = Math.floor(Math.log(ratio) / Math.log(speed));
  var newScale = Math.pow(speed, numZooms);
  if (newScale > this.options.zoomOptions.maxScale) {
    newScale = this.options.zoomOptions.maxScale;
  } else if (newScale < this.options.zoomOptions.minScale) {
    newScale = this.options.zoomOptions.minScale;
  }
  this.scale = newScale;
  this.updateGridPattern_();
  this.scrollbar.resize();
  Blockly.hideChaff(false);
  if (this.flyout_) {
    // No toolbox, resize flyout.
    this.flyout_.reflow();
  }
  // Center the workspace.
  var metrics = this.getMetrics();
  this.scrollbar.set((metrics.contentWidth - metrics.viewWidth) / 2,
      (metrics.contentHeight - metrics.viewHeight) / 2);
};

/**
 * Reset zooming and dragging.
 * @param {!Event} e Mouse down event.
 */
Blockly.WorkspaceSvg.prototype.zoomReset = function(e) {
  this.scale = 1;
  this.updateGridPattern_();
  Blockly.hideChaff(false);
  if (this.flyout_) {
    // No toolbox, resize flyout.
    this.flyout_.reflow();
  }
  // Zoom level has changed, update the scrollbars.
  if (this.scrollbar) {
    this.scrollbar.resize();
  }
  // Center the workspace.
  var metrics = this.getMetrics();
  if (this.scrollbar) {
    this.scrollbar.set((metrics.contentWidth - metrics.viewWidth) / 2,
        (metrics.contentHeight - metrics.viewHeight) / 2);
  } else {
    this.translate(0, 0);
  }
  // This event has been handled.  Don't start a workspace drag.
  e.stopPropagation();
};

/**
 * Scroll the workspace by a specified amount, keeping in the bounds.
 * Be sure to set this.startDragMetrics with cached metrics before calling.
 * @param {number} x Target X to scroll to
 * @param {number} y Target Y to scroll to
 */
Blockly.WorkspaceSvg.prototype.scroll = function(x, y) {
  var metrics = this.startDragMetrics; // Cached values
  x = Math.min(x, -metrics.contentLeft);
  y = Math.min(y, -metrics.contentTop);
  x = Math.max(x, metrics.viewWidth - metrics.contentLeft -
               metrics.contentWidth);
  y = Math.max(y, metrics.viewHeight - metrics.contentTop -
               metrics.contentHeight);

  // Move the scrollbars and the page will scroll automatically.
  this.scrollbar.set(-x - metrics.contentLeft,
                     -y - metrics.contentTop);
};

/**
 * Updates the grid pattern.
 * @private
 */
Blockly.WorkspaceSvg.prototype.updateGridPattern_ = function() {
  if (!this.options.gridPattern) {
    return;  // No grid.
  }
  // MSIE freaks if it sees a 0x0 pattern, so set empty patterns to 100x100.
  var safeSpacing = (this.options.gridOptions['spacing'] * this.scale) || 100;
  this.options.gridPattern.setAttribute('width', safeSpacing);
  this.options.gridPattern.setAttribute('height', safeSpacing);
  var half = Math.floor(this.options.gridOptions['spacing'] / 2) + 0.5;
  var start = half - this.options.gridOptions['length'] / 2;
  var end = half + this.options.gridOptions['length'] / 2;
  var line1 = this.options.gridPattern.firstChild;
  var line2 = line1 && line1.nextSibling;
  half *= this.scale;
  start *= this.scale;
  end *= this.scale;
  if (line1) {
    line1.setAttribute('stroke-width', this.scale);
    line1.setAttribute('x1', start);
    line1.setAttribute('y1', half);
    line1.setAttribute('x2', end);
    line1.setAttribute('y2', half);
  }
  if (line2) {
    line2.setAttribute('stroke-width', this.scale);
    line2.setAttribute('x1', half);
    line2.setAttribute('y1', start);
    line2.setAttribute('x2', half);
    line2.setAttribute('y2', end);
  }
};

// Export symbols that would otherwise be renamed by Closure compiler.
Blockly.WorkspaceSvg.prototype['setVisible'] =
    Blockly.WorkspaceSvg.prototype.setVisible;<|MERGE_RESOLUTION|>--- conflicted
+++ resolved
@@ -876,48 +876,9 @@
 };
 
 /**
-<<<<<<< HEAD
  * Set the callback for playing audio. The application should provide
  * a function that plays the called audio sound.
  * @param {!Function} func Function to call.
-=======
- * Load an audio file.  Cache it, ready for instantaneous playing.
- * @param {!Array.<string>} filenames List of file types in decreasing order of
- *   preference (i.e. increasing size).  E.g. ['media/go.mp3', 'media/go.wav']
- *   Filenames include path from Blockly's root.  File extensions matter.
- * @param {string} name Name of sound.
- * @private
- */
-Blockly.WorkspaceSvg.prototype.loadAudio_ = function(filenames, name) {
-  if (!filenames.length) {
-    return;
-  }
-  try {
-    var audioTest = new window['Audio']();
-  } catch (e) {
-    // No browser support for Audio.
-    // IE can throw an error even if the Audio object exists.
-    return;
-  }
-  var sound;
-  for (var i = 0; i < filenames.length; i++) {
-    var filename = filenames[i];
-    var ext = filename.match(/\.(\w+)$/);
-    if (ext && audioTest.canPlayType('audio/' + ext[1])) {
-      // Found an audio format we can play.
-      sound = new window['Audio'](filename);
-      break;
-    }
-  }
-  if (sound && sound.play) {
-    this.SOUNDS_[name] = sound;
-  }
-};
-
-/**
- * Preload all the audio files so that they play quickly when asked for.
- * @private
->>>>>>> 9471ea63
  */
 Blockly.Workspace.prototype.setAudioCallback = function(func) {
   this.audioCallback_ = func;
