/**
 * @license
 * Visual Blocks Editor
 *
 * Copyright 2011 Google Inc.
 * https://developers.google.com/blockly/
 *
 * Licensed under the Apache License, Version 2.0 (the "License");
 * you may not use this file except in compliance with the License.
 * You may obtain a copy of the License at
 *
 *   http://www.apache.org/licenses/LICENSE-2.0
 *
 * Unless required by applicable law or agreed to in writing, software
 * distributed under the License is distributed on an "AS IS" BASIS,
 * WITHOUT WARRANTIES OR CONDITIONS OF ANY KIND, either express or implied.
 * See the License for the specific language governing permissions and
 * limitations under the License.
 */

/**
 * @fileoverview Toolbox from whence to create blocks.
 * @author fraser@google.com (Neil Fraser)
 */
'use strict';

goog.provide('Blockly.Toolbox');

goog.require('Blockly.Flyout');
goog.require('goog.dom');
goog.require('goog.events');
goog.require('goog.events.BrowserFeature');
goog.require('goog.html.SafeHtml');
goog.require('goog.html.SafeStyle');
goog.require('goog.math.Rect');
goog.require('goog.style');
goog.require('goog.ui.tree.TreeControl');
goog.require('goog.ui.tree.TreeNode');


/**
 * Class for a Toolbox.
 * Creates the toolbox's DOM.
 * @param {!Blockly.Workspace} workspace The workspace in which to create new
 *     blocks.
 * @constructor
 */
Blockly.Toolbox = function(workspace) {
  /**
   * @type {!Blockly.Workspace}
   * @private
   */
  this.workspace_ = workspace;

  /**
   * Whether toolbox categories should be represented by icons instead of text.
   * @type {boolean}
   * @private
   */
  this.iconic_ = false;

  /**
   * Is RTL vs LTR.
   * @type {boolean}
   */
  this.RTL = workspace.options.RTL;

  /**
   * Whether the toolbox should be laid out horizontally.
   * @type {boolean}
   * @private
   */
  this.horizontalLayout_ = workspace.options.horizontalLayout;

  /**
   * Position of the toolbox and flyout relative to the workspace.
   * @type {number}
   */
  this.toolboxPosition = workspace.options.toolboxPosition;

  /**
   * Configuration constants for Closure's tree UI.
   * @type {Object.<string,*>}
   * @private
   */
  this.config_ = {
    indentWidth: 19,
    cssRoot: 'blocklyTreeRoot',
    cssHideRoot: 'blocklyHidden',
    cssItem: '',
    cssTreeRow: 'blocklyTreeRow',
    cssItemLabel: 'blocklyTreeLabel',
    cssTreeIcon: 'blocklyTreeIcon',
    cssExpandedFolderIcon: 'blocklyTreeIconOpen',
    cssFileIcon: 'blocklyTreeIconNone',
    cssSelectedRow: 'blocklyTreeSelected'
  };


  /**
   * Configuration constants for tree separator.
   * @type {Object.<string,*>}
   * @private
   */
  this.treeSeparatorConfig_ = {
    cssTreeRow: 'blocklyTreeSeparator'
  };

  if (this.horizontalLayout_) {
    this.config_['cssTreeRow'] =
        this.config_['cssTreeRow'] +
        (workspace.RTL ?
        ' blocklyHorizontalTreeRtl' : ' blocklyHorizontalTree');

    this.treeSeparatorConfig_['cssTreeRow'] =
        'blocklyTreeSeparatorHorizontal ' +
        (workspace.RTL ?
        'blocklyHorizontalTreeRtl' : 'blocklyHorizontalTree');
    this.config_['cssTreeIcon'] = '';
  }
};

/**
 * Width of the toolbox, which changes only in vertical layout.
 * @type {number}
 */
Blockly.Toolbox.prototype.width = 0;

/**
 * Height of the toolbox, which changes only in horizontal layout.
 * @type {number}
 */
Blockly.Toolbox.prototype.height = 0;

/**
 * The SVG group currently selected.
 * @type {SVGGElement}
 * @private
 */
Blockly.Toolbox.prototype.selectedOption_ = null;

/**
 * The tree node most recently selected.
 * @type {goog.ui.tree.BaseNode}
 * @private
 */
Blockly.Toolbox.prototype.lastCategory_ = null;

/**
 * Initializes the toolbox.
 */
Blockly.Toolbox.prototype.init = function() {
  var workspace = this.workspace_;

  // Create an HTML container for the Toolbox menu.
  this.HtmlDiv = goog.dom.createDom('div', 'blocklyToolboxDiv');
  this.HtmlDiv.setAttribute('dir', workspace.RTL ? 'RTL' : 'LTR');
  document.body.appendChild(this.HtmlDiv);

  // Clicking on toolbox closes popups.
  Blockly.bindEvent_(this.HtmlDiv, 'mousedown', this,
      function(e) {
        Blockly.DropDownDiv.hide();
        if (Blockly.isRightButton(e) || e.target == this.HtmlDiv) {
          // Close flyout.
          Blockly.hideChaff(false);
        } else {
          // Just close popups.
          Blockly.hideChaff(true);
        }
      });
  var workspaceOptions = {
    disabledPatternId: workspace.options.disabledPatternId,
    parentWorkspace: workspace,
    RTL: workspace.RTL,
    horizontalLayout: workspace.horizontalLayout,
    toolboxPosition: workspace.options.toolboxPosition
  };

  /**
   * @type {!Blockly.Flyout}
   * @private
   */
  this.flyout_ = new Blockly.Flyout(workspaceOptions);
  goog.dom.insertSiblingAfter(this.flyout_.createDom(), workspace.svgGroup_);
  this.flyout_.init(workspace);
  this.flyout_.hide();

  this.config_['cleardotPath'] = workspace.options.pathToMedia + '1x1.gif';
  this.config_['cssCollapsedFolderIcon'] =
      'blocklyTreeIconClosed' + (workspace.RTL ? 'Rtl' : 'Ltr');
  var tree = new Blockly.Toolbox.TreeControl(this, this.config_);
  this.tree_ = tree;
  tree.setShowRootNode(false);
  tree.setShowLines(false);
  tree.setShowExpandIcons(false);
  tree.setSelectedItem(null);
  this.populate_(workspace.options.languageTree);
  tree.render(this.HtmlDiv);
  this.addColour_();
  this.position();
};

/**
 * Dispose of this toolbox.
 */
Blockly.Toolbox.prototype.dispose = function() {
  this.flyout_.dispose();
  this.tree_.dispose();
  goog.dom.removeNode(this.HtmlDiv);
  this.workspace_ = null;
  this.lastCategory_ = null;
};

/**
 * Get the width of the toolbox.
 * @return {number} The width of the toolbox.
 */
Blockly.Toolbox.prototype.getWidth = function() {
  return this.width;
};

/**
 * Get the height of the toolbox.
 * @return {number} The width of the toolbox.
 */
Blockly.Toolbox.prototype.getHeight = function() {
  return this.height;
};

/**
 * Move the toolbox to the edge.
 */
Blockly.Toolbox.prototype.position = function() {
  var treeDiv = this.HtmlDiv;
  if (!treeDiv) {
    // Not initialized yet.
    return;
  }
  var svg = this.workspace_.getParentSvg();
  var svgPosition = goog.style.getPageOffset(svg);
  var svgSize = Blockly.svgSize(svg);
  if (this.horizontalLayout_) {
    treeDiv.style.left = svgPosition.x + 'px';
    treeDiv.style.height = 'auto';
    treeDiv.style.width = svgSize.width + 'px';
    this.height = treeDiv.offsetHeight;
    if (this.toolboxPosition == Blockly.TOOLBOX_AT_TOP) {  // Top
      treeDiv.style.top = svgPosition.y + 'px';
    } else {  // Bottom
      var topOfToolbox = svgPosition.y + svgSize.height - treeDiv.offsetHeight;
      treeDiv.style.top = topOfToolbox + 'px';
    }
  } else {
    if (this.toolboxPosition == Blockly.TOOLBOX_AT_RIGHT) {  // Right
      treeDiv.style.left =
          (svgPosition.x + svgSize.width - treeDiv.offsetWidth) + 'px';
    } else {  // Left
      treeDiv.style.left = svgPosition.x + 'px';
    }
    treeDiv.style.height = svgSize.height + 'px';
    treeDiv.style.top = svgPosition.y + 'px';
    this.width = treeDiv.offsetWidth;
    if (this.toolboxPosition == Blockly.TOOLBOX_AT_LEFT) {
      // For some reason the LTR toolbox now reports as 1px too wide.
      this.width -= 1;
    }
  }
  this.flyout_.position();
};

/**
 * Fill the toolbox with categories and blocks.
 * @param {Node} newTree DOM tree of blocks, or null.
 * @private
 */
Blockly.Toolbox.prototype.populate_ = function(newTree) {
<<<<<<< HEAD
  var rootOut = this.tree_;
  var that = this;
  rootOut.removeChildren();  // Delete any existing content.
  rootOut.blocks = [];
  var hasColours = false;
  function syncTrees(treeIn, treeOut, iconic, pathToMedia) {
    var lastElement = null;
    for (var i = 0, childIn; childIn = treeIn.childNodes[i]; i++) {
      if (!childIn.tagName) {
        // Skip over text.
        continue;
      }
      switch (childIn.tagName.toUpperCase()) {
        case 'CATEGORY':
          if (iconic && childIn.getAttribute('icon')) {
            var childOut = rootOut.createNode(childIn.getAttribute('name'),
                pathToMedia + childIn.getAttribute('icon'));
          } else {
            var childOut = rootOut.createNode(childIn.getAttribute('name'),
                null);
          }
          childOut.blocks = [];
          if (that.horizontalLayout_) {
            treeOut.add(childOut);
          } else {
            treeOut.addChildAt(childOut, 0);
          }
          var custom = childIn.getAttribute('custom');
          if (custom) {
            // Variables and procedures are special dynamic categories.
            childOut.blocks = custom;
          } else {
            syncTrees(childIn, childOut, iconic, pathToMedia);
=======
  this.tree_.removeChildren();  // Delete any existing content.
  this.tree_.blocks = [];
  this.hasColours_ = false;
  this.syncTrees_(newTree, this.tree_, this.workspace_.options.pathToMedia);

  if (this.tree_.blocks.length) {
    throw 'Toolbox cannot have both blocks and categories in the root level.';
  }

  // Fire a resize event since the toolbox may have changed width and height.
  Blockly.resizeSvgContents(this.workspace_);
};

/**
 * Sync trees of the toolbox.
 * @param {Node} treeIn DOM tree of blocks, or null.
 * @param {Blockly.Toolbox.TreeControl} treeOut
 * @param {string} pathToMedia
 * @private
 */
Blockly.Toolbox.prototype.syncTrees_ = function(treeIn, treeOut, pathToMedia) {
  var lastElement = null;
  for (var i = 0, childIn; childIn = treeIn.childNodes[i]; i++) {
    if (!childIn.tagName) {
      // Skip over text.
      continue;
    }
    switch (childIn.tagName.toUpperCase()) {
      case 'CATEGORY':
        var childOut = this.tree_.createNode(childIn.getAttribute('name'));
        childOut.blocks = [];
        treeOut.add(childOut);
        var custom = childIn.getAttribute('custom');
        if (custom) {
          // Variables and procedures are special dynamic categories.
          childOut.blocks = custom;
        } else {
          this.syncTrees_(childIn, childOut, pathToMedia);
        }
        var colour = childIn.getAttribute('colour');
        if (goog.isString(colour)) {
          if (colour.match(/^#[0-9a-fA-F]{6}$/)) {
            childOut.hexColour = colour;
          } else {
            childOut.hexColour = Blockly.hueToRgb(colour);
>>>>>>> efc2ca3d
          }
          this.hasColours_ = true;
        } else {
          childOut.hexColour = '';
        }
        if (childIn.getAttribute('expanded') == 'true') {
          if (childOut.blocks.length) {
            this.tree_.setSelectedItem(childOut);
          }
          childOut.setExpanded(true);
        } else {
          childOut.setExpanded(false);
        }
        lastElement = childIn;
        break;
      case 'SEP':
        if (lastElement) {
          if (lastElement.tagName.toUpperCase() == 'CATEGORY') {
            // Separator between two categories.
            // <sep></sep>
            treeOut.add(new Blockly.Toolbox.TreeSeparator(
                this.treeSeparatorConfig_));
          } else {
            // Change the gap between two blocks.
            // <sep gap="36"></sep>
            // The default gap is 24, can be set larger or smaller.
            // Note that a deprecated method is to add a gap to a block.
            // <block type="math_arithmetic" gap="8"></block>
            var newGap = parseFloat(childIn.getAttribute('gap'));
            if (!isNaN(newGap)) {
              var oldGap = parseFloat(lastElement.getAttribute('gap'));
              var gap = isNaN(oldGap) ? newGap : oldGap + newGap;
              lastElement.setAttribute('gap', gap);
            }
          }
        }
        break;
      case 'BLOCK':
      case 'SHADOW':
        treeOut.blocks.push(childIn);
        lastElement = childIn;
        break;
    }
  }
<<<<<<< HEAD
  syncTrees(newTree, this.tree_, this.iconic_,
      this.workspace_.options.pathToMedia);
  this.hasColours_ = hasColours;

  if (rootOut.blocks.length) {
    throw 'Toolbox cannot have both blocks and categories in the root level.';
  }

  // Fire a resize event since the toolbox may have changed width and height.
  Blockly.resizeSvgContents(this.workspace_);
=======
>>>>>>> efc2ca3d
};

/**
 * Recursively add colours to this toolbox.
 * @param {Blockly.Toolbox.TreeNode} opt_tree Starting point of tree.
 *     Defaults to the root node.
 * @private
 */
Blockly.Toolbox.prototype.addColour_ = function(opt_tree) {
  var tree = opt_tree || this.tree_;
  var children = tree.getChildren();
  for (var i = 0, child; child = children[i]; i++) {
    var element = child.getRowElement();
    if (element) {
      if (this.hasColours_) {
        var border = '8px solid ' + (child.hexColour || '#ddd');
      } else {
        var border = 'none';
      }
      if (this.RTL) {
        element.style.borderRight = border;
      } else {
        element.style.borderLeft = border;
      }
    }
    this.addColour_(child);
  }
};

/**
 * Unhighlight any previously specified option.
 */
Blockly.Toolbox.prototype.clearSelection = function() {
  this.tree_.setSelectedItem(null);
};

/**
 * Return the deletion rectangle for this toolbar in viewport coordinates.\
 * @return {goog.math.Rect} Rectangle in which to delete.
 */
Blockly.Toolbox.prototype.getClientRect = function() {
  if (!this.HtmlDiv) {
    return null;
  }

  // BIG_NUM is offscreen padding so that blocks dragged beyond the toolbox
  // area are still deleted.  Must be smaller than Infinity, but larger than
  // the largest screen size.
  var BIG_NUM = 10000000;
  var toolboxRect = this.HtmlDiv.getBoundingClientRect();

  var x = toolboxRect.left;
  var y = toolboxRect.top;
  var width = toolboxRect.width;
  var height = toolboxRect.height;

  // Assumes that the toolbox is on the SVG edge.  If this changes
  // (e.g. toolboxes in mutators) then this code will need to be more complex.
  if (this.toolboxPosition == Blockly.TOOLBOX_AT_LEFT) {
    return new goog.math.Rect(-BIG_NUM, -BIG_NUM, BIG_NUM + x + width,
        2 * BIG_NUM);
  } else if (this.toolboxPosition == Blockly.TOOLBOX_AT_RIGHT) {
    return new goog.math.Rect(x, -BIG_NUM, BIG_NUM + width, 2 * BIG_NUM);
  } else if (this.toolboxPosition == Blockly.TOOLBOX_AT_TOP) {
    return new goog.math.Rect(-BIG_NUM, -BIG_NUM, 2 * BIG_NUM,
        BIG_NUM + y + height);
  } else {  // Bottom
    return new goog.math.Rect(0, y, 2 * BIG_NUM, BIG_NUM + width);
  }
};

// Extending Closure's Tree UI.

/**
 * Extention of a TreeControl object that uses a custom tree node.
 * @param {Blockly.Toolbox} toolbox The parent toolbox for this tree.
 * @param {Object} config The configuration for the tree. See
 *    goog.ui.tree.TreeControl.DefaultConfig.
 * @constructor
 * @extends {goog.ui.tree.TreeControl}
 */
Blockly.Toolbox.TreeControl = function(toolbox, config) {
  this.toolbox_ = toolbox;
  goog.ui.tree.TreeControl.call(this, goog.html.SafeHtml.EMPTY, config);
};
goog.inherits(Blockly.Toolbox.TreeControl, goog.ui.tree.TreeControl);

/**
 * Adds touch handling to TreeControl.
 * @override
 */
Blockly.Toolbox.TreeControl.prototype.enterDocument = function() {
  Blockly.Toolbox.TreeControl.superClass_.enterDocument.call(this);

  // Add touch handler.
  if (goog.events.BrowserFeature.TOUCH_ENABLED) {
    var el = this.getElement();
    Blockly.bindEvent_(el, goog.events.EventType.TOUCHSTART, this,
        this.handleTouchEvent_);
  }
};

/**
 * Handles touch events.
 * @param {!goog.events.BrowserEvent} e The browser event.
 * @private
 */
Blockly.Toolbox.TreeControl.prototype.handleTouchEvent_ = function(e) {
  e.preventDefault();
  var node = this.getNodeFromEvent_(e);
  if (node && e.type === goog.events.EventType.TOUCHSTART) {
    // Fire asynchronously since onMouseDown takes long enough that the browser
    // would fire the default mouse event before this method returns.
    setTimeout(function() {
      node.onMouseDown(e);  // Same behaviour for click and touch.
    }, 1);
  }
};

/**
 * Creates a new tree node using a custom tree node.
 * @param {string=} opt_html The HTML content of the node label.
 * @param {string} icon The path to the icon for this category.
 * @return {!goog.ui.tree.TreeNode} The new item.
 * @override
 */
Blockly.Toolbox.TreeControl.prototype.createNode = function(opt_html, icon) {
  var icon_html =
      '<img src=\"' + icon + '\" alt=\"' + opt_html + '\" align=top>';
  var safe_opt_html = opt_html ?
      goog.html.SafeHtml.htmlEscape(opt_html) : goog.html.SafeHtml.EMPTY;
  var label_html = icon ? icon_html + ' ' + opt_html : safe_opt_html;
  return new Blockly.Toolbox.TreeNode(this.toolbox_, label_html,
    this.getConfig(), this.getDomHelper());
};

/**
 * Display/hide the flyout when an item is selected.
 * @param {goog.ui.tree.BaseNode} node The item to select.
 * @override
 */
Blockly.Toolbox.TreeControl.prototype.setSelectedItem = function(node) {
  var toolbox = this.toolbox_;
  if (node == this.selectedItem_ || node == toolbox.tree_) {
    return;
  }
  if (toolbox.lastCategory_) {
    toolbox.lastCategory_.getRowElement().style.backgroundColor = '';
  }
  if (node) {
    var hexColour = node.hexColour || '#57e';
    node.getRowElement().style.backgroundColor = hexColour;
    // Add colours to child nodes which may have been collapsed and thus
    // not rendered.
    toolbox.addColour_(node);
  }
  var oldNode = this.getSelectedItem();
  goog.ui.tree.TreeControl.prototype.setSelectedItem.call(this, node);
  if (node && node.blocks && node.blocks.length) {
    toolbox.flyout_.show(node.blocks);
    // Scroll the flyout to the start if the category has changed.
    if (toolbox.lastCategory_ != node) {
      toolbox.flyout_.scrollToStart();
    }
  } else {
    // Hide the flyout.
    toolbox.flyout_.hide();
  }
  if (oldNode != node && oldNode != this) {
    var event = new Blockly.Events.Ui(null, 'category',
        oldNode && oldNode.getHtml(), node && node.getHtml());
    event.workspaceId = toolbox.workspace_.id;
    Blockly.Events.fire(event);
  }
  if (node) {
    toolbox.lastCategory_ = node;
  }
};

/**
 * A single node in the tree, customized for Blockly's UI.
 * @param {Blockly.Toolbox} toolbox The parent toolbox for this tree.
 * @param {!goog.html.SafeHtml} html The HTML content of the node label.
 * @param {Object=} opt_config The configuration for the tree. See
 *    goog.ui.tree.TreeControl.DefaultConfig. If not specified, a default config
 *    will be used.
 * @param {goog.dom.DomHelper=} opt_domHelper Optional DOM helper.
 * @constructor
 * @extends {goog.ui.tree.TreeNode}
 */
Blockly.Toolbox.TreeNode = function(toolbox, html, opt_config, opt_domHelper) {
  goog.ui.tree.TreeNode.call(this, html, opt_config, opt_domHelper);
  if (toolbox) {
    var resize = function() {
      // Even though the div hasn't changed size, the visible workspace
      // surface of the workspace has, so we may need to reposition everything.
      Blockly.svgResize(toolbox.workspace_);
    };
    // Fire a resize event since the toolbox may have changed width.
    goog.events.listen(toolbox.tree_,
        goog.ui.tree.BaseNode.EventType.EXPAND, resize);
    goog.events.listen(toolbox.tree_,
        goog.ui.tree.BaseNode.EventType.COLLAPSE, resize);

    this.toolbox_ = toolbox;
  }
};
goog.inherits(Blockly.Toolbox.TreeNode, goog.ui.tree.TreeNode);

/**
 * Supress population of the +/- icon.
 * @return {!goog.html.SafeHtml} The source for the icon.
 * @override
 */
Blockly.Toolbox.TreeNode.prototype.getExpandIconSafeHtml = function() {
  return goog.html.SafeHtml.create('span');
};

/**
 * Expand or collapse the node on mouse click.
 * @param {!goog.events.BrowserEvent} e The browser event.
 * @override
 */
Blockly.Toolbox.TreeNode.prototype.onMouseDown = function(e) {
  // Expand icon.
  if (this.hasChildren() && this.isUserCollapsible_) {
    this.toggle();
    this.select();
  } else if (this.isSelected()) {
    this.getTree().setSelectedItem(null);
  } else {
    this.select();
  }
  this.updateRow();
};

/**
 * Supress the inherited double-click behaviour.
 * @param {!goog.events.BrowserEvent} e The browser event.
 * @override
 * @private
 */
Blockly.Toolbox.TreeNode.prototype.onDoubleClick_ = function(e) {
  // NOP.
};

/**
 * A blank separator node in the tree.
 * @param {Object=} config The configuration for the tree. See
 *    goog.ui.tree.TreeControl.DefaultConfig. If not specified, a default config
 *    will be used.
 * @constructor
 * @param {Object=} config The configuration for the tree. See
 *    goog.ui.tree.TreeControl.DefaultConfig. If not specified, a default config
 *    will be used.
 * @extends {Blockly.Toolbox.TreeNode}
 */
Blockly.Toolbox.TreeSeparator = function(config) {
  Blockly.Toolbox.TreeNode.call(this, null, '', config);
};
goog.inherits(Blockly.Toolbox.TreeSeparator, Blockly.Toolbox.TreeNode);<|MERGE_RESOLUTION|>--- conflicted
+++ resolved
@@ -275,45 +275,11 @@
  * @private
  */
 Blockly.Toolbox.prototype.populate_ = function(newTree) {
-<<<<<<< HEAD
-  var rootOut = this.tree_;
-  var that = this;
-  rootOut.removeChildren();  // Delete any existing content.
-  rootOut.blocks = [];
-  var hasColours = false;
-  function syncTrees(treeIn, treeOut, iconic, pathToMedia) {
-    var lastElement = null;
-    for (var i = 0, childIn; childIn = treeIn.childNodes[i]; i++) {
-      if (!childIn.tagName) {
-        // Skip over text.
-        continue;
-      }
-      switch (childIn.tagName.toUpperCase()) {
-        case 'CATEGORY':
-          if (iconic && childIn.getAttribute('icon')) {
-            var childOut = rootOut.createNode(childIn.getAttribute('name'),
-                pathToMedia + childIn.getAttribute('icon'));
-          } else {
-            var childOut = rootOut.createNode(childIn.getAttribute('name'),
-                null);
-          }
-          childOut.blocks = [];
-          if (that.horizontalLayout_) {
-            treeOut.add(childOut);
-          } else {
-            treeOut.addChildAt(childOut, 0);
-          }
-          var custom = childIn.getAttribute('custom');
-          if (custom) {
-            // Variables and procedures are special dynamic categories.
-            childOut.blocks = custom;
-          } else {
-            syncTrees(childIn, childOut, iconic, pathToMedia);
-=======
   this.tree_.removeChildren();  // Delete any existing content.
   this.tree_.blocks = [];
   this.hasColours_ = false;
-  this.syncTrees_(newTree, this.tree_, this.workspace_.options.pathToMedia);
+  this.syncTrees_(newTree, this.tree_, this.iconic_,
+      this.workspace_.options.pathToMedia);
 
   if (this.tree_.blocks.length) {
     throw 'Toolbox cannot have both blocks and categories in the root level.';
@@ -330,7 +296,8 @@
  * @param {string} pathToMedia
  * @private
  */
-Blockly.Toolbox.prototype.syncTrees_ = function(treeIn, treeOut, pathToMedia) {
+Blockly.Toolbox.prototype.syncTrees_ = function(treeIn, treeOut, iconic,
+    pathToMedia) {
   var lastElement = null;
   for (var i = 0, childIn; childIn = treeIn.childNodes[i]; i++) {
     if (!childIn.tagName) {
@@ -339,7 +306,13 @@
     }
     switch (childIn.tagName.toUpperCase()) {
       case 'CATEGORY':
-        var childOut = this.tree_.createNode(childIn.getAttribute('name'));
+        if (iconic && childIn.getAttribute('icon')) {
+          var childOut = this.tree_.createNode(childIn.getAttribute('name'),
+              pathToMedia + childIn.getAttribute('icon'));
+        } else {
+          var childOut = this.tree_.createNode(childIn.getAttribute('name'),
+              null);
+        }
         childOut.blocks = [];
         treeOut.add(childOut);
         var custom = childIn.getAttribute('custom');
@@ -347,7 +320,7 @@
           // Variables and procedures are special dynamic categories.
           childOut.blocks = custom;
         } else {
-          this.syncTrees_(childIn, childOut, pathToMedia);
+          this.syncTrees_(childIn, childOut, iconic, pathToMedia);
         }
         var colour = childIn.getAttribute('colour');
         if (goog.isString(colour)) {
@@ -355,7 +328,6 @@
             childOut.hexColour = colour;
           } else {
             childOut.hexColour = Blockly.hueToRgb(colour);
->>>>>>> efc2ca3d
           }
           this.hasColours_ = true;
         } else {
@@ -400,19 +372,6 @@
         break;
     }
   }
-<<<<<<< HEAD
-  syncTrees(newTree, this.tree_, this.iconic_,
-      this.workspace_.options.pathToMedia);
-  this.hasColours_ = hasColours;
-
-  if (rootOut.blocks.length) {
-    throw 'Toolbox cannot have both blocks and categories in the root level.';
-  }
-
-  // Fire a resize event since the toolbox may have changed width and height.
-  Blockly.resizeSvgContents(this.workspace_);
-=======
->>>>>>> efc2ca3d
 };
 
 /**
